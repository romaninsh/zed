use crate::{
    point, px, Action, AnyDrag, AnyElement, AnyTooltip, AnyView, AppContext, BorrowAppContext,
<<<<<<< HEAD
    BorrowWindow, Bounds, CallbackHandle, ClickEvent, Component, ConstructorHandle, DispatchPhase,
    Element, ElementId, FocusEvent, FocusHandle, KeyContext, KeyDownEvent, KeyUpEvent, LayoutId,
    MouseButton, MouseDownEvent, MouseMoveEvent, MouseUpEvent, ParentComponent, Pixels, Point,
    Render, ScrollWheelEvent, SharedString, Size, Style, StyleRefinement, Styled, Task, View,
    Visibility, WindowContext,
=======
    BorrowWindow, Bounds, ClickEvent, DispatchPhase, Element, ElementId, FocusEvent, FocusHandle,
    KeyContext, KeyDownEvent, KeyUpEvent, LayoutId, MouseButton, MouseDownEvent, MouseMoveEvent,
    MouseUpEvent, ParentElement, Pixels, Point, Render, RenderOnce, ScrollWheelEvent, SharedString,
    Size, Style, StyleRefinement, Styled, Task, View, ViewContext, Visibility,
>>>>>>> 6f0cdc35
};
use collections::HashMap;
use refineable::Refineable;
use smallvec::SmallVec;
use std::{
    any::{Any, TypeId},
    cell::RefCell,
    fmt::Debug,
    mem,
    rc::Rc,
    time::Duration,
};
use taffy::style::Overflow;
use util::ResultExt;

const DRAG_THRESHOLD: f64 = 2.;
const TOOLTIP_DELAY: Duration = Duration::from_millis(500);

pub struct GroupStyle {
    pub group: SharedString,
    pub style: StyleRefinement,
}

<<<<<<< HEAD
pub trait InteractiveComponent: Sized + Element {
    fn interactivity(&mut self) -> &mut Interactivity;
=======
pub trait InteractiveElement<V: 'static>: Sized + Element<V> {
    fn interactivity(&mut self) -> &mut Interactivity<V>;
>>>>>>> 6f0cdc35

    fn group(mut self, group: impl Into<SharedString>) -> Self {
        self.interactivity().group = Some(group.into());
        self
    }

    fn id(mut self, id: impl Into<ElementId>) -> Stateful<Self> {
        self.interactivity().element_id = Some(id.into());

        Stateful { element: self }
    }

    fn track_focus(mut self, focus_handle: &FocusHandle) -> Focusable<Self> {
        self.interactivity().focusable = true;
        self.interactivity().tracked_focus_handle = Some(focus_handle.clone());
        Focusable { element: self }
    }

    fn key_context<C, E>(mut self, key_context: C) -> Self
    where
        C: TryInto<KeyContext, Error = E>,
        E: Debug,
    {
        if let Some(key_context) = key_context.try_into().log_err() {
            self.interactivity().key_context = key_context;
        }
        self
    }

    fn hover(mut self, f: impl FnOnce(StyleRefinement) -> StyleRefinement) -> Self {
        self.interactivity().hover_style = f(StyleRefinement::default());
        self
    }

    fn group_hover(
        mut self,
        group_name: impl Into<SharedString>,
        f: impl FnOnce(StyleRefinement) -> StyleRefinement,
    ) -> Self {
        self.interactivity().group_hover_style = Some(GroupStyle {
            group: group_name.into(),
            style: f(StyleRefinement::default()),
        });
        self
    }

    fn on_mouse_down(
        mut self,
        button: MouseButton,
        handler: impl Into<CallbackHandle<MouseDownEvent>>,
    ) -> Self {
        let handler = handler.into();
        self.interactivity().mouse_down_listeners.push(Box::new(
            move |event, bounds, phase, cx| {
                if phase == DispatchPhase::Bubble
                    && event.button == button
                    && bounds.contains_point(&event.position)
                {
                    (handler.callback)(event, cx)
                }
            },
        ));
        self
    }

    fn on_any_mouse_down(mut self, handler: impl Into<CallbackHandle<MouseDownEvent>>) -> Self {
        let handler = handler.into();
        self.interactivity().mouse_down_listeners.push(Box::new(
            move |event, bounds, phase, cx| {
                if phase == DispatchPhase::Bubble && bounds.contains_point(&event.position) {
                    (handler.callback)(event, cx)
                }
            },
        ));
        self
    }

    fn on_mouse_up(
        mut self,
        button: MouseButton,
        handler: impl Into<CallbackHandle<MouseUpEvent>>,
    ) -> Self {
        let handler = handler.into();
        self.interactivity()
            .mouse_up_listeners
            .push(Box::new(move |event, bounds, phase, cx| {
                if phase == DispatchPhase::Bubble
                    && event.button == button
                    && bounds.contains_point(&event.position)
                {
                    (handler.callback)(event, cx)
                }
            }));
        self
    }

    fn on_any_mouse_up(mut self, handler: impl Into<CallbackHandle<MouseUpEvent>>) -> Self {
        let handler = handler.into();
        self.interactivity()
            .mouse_up_listeners
            .push(Box::new(move |event, bounds, phase, cx| {
                if phase == DispatchPhase::Bubble && bounds.contains_point(&event.position) {
                    (handler.callback)(event, cx)
                }
            }));
        self
    }

    fn on_mouse_down_out(mut self, handler: impl Into<CallbackHandle<MouseDownEvent>>) -> Self {
        let handler = handler.into();
        self.interactivity().mouse_down_listeners.push(Box::new(
            move |event, bounds, phase, cx| {
                if phase == DispatchPhase::Capture && !bounds.contains_point(&event.position) {
                    (handler.callback)(event, cx)
                }
            },
        ));
        self
    }

    fn on_mouse_up_out(
        mut self,
        button: MouseButton,
        handler: impl Into<CallbackHandle<MouseUpEvent>>,
    ) -> Self {
        let handler = handler.into();
        self.interactivity()
            .mouse_up_listeners
            .push(Box::new(move |event, bounds, phase, cx| {
                if phase == DispatchPhase::Capture
                    && event.button == button
                    && !bounds.contains_point(&event.position)
                {
                    (handler.callback)(event, cx);
                }
            }));
        self
    }

    fn on_mouse_move(mut self, handler: impl Into<CallbackHandle<MouseMoveEvent>>) -> Self {
        let handler = handler.into();
        self.interactivity().mouse_move_listeners.push(Box::new(
            move |event, bounds, phase, cx| {
                if phase == DispatchPhase::Bubble && bounds.contains_point(&event.position) {
                    (handler.callback)(event, cx);
                }
            },
        ));
        self
    }

    fn on_scroll_wheel(mut self, handler: impl Into<CallbackHandle<ScrollWheelEvent>>) -> Self {
        let handler = handler.into();
        self.interactivity().scroll_wheel_listeners.push(Box::new(
            move |event, bounds, phase, cx| {
                if phase == DispatchPhase::Bubble && bounds.contains_point(&event.position) {
                    (handler.callback)(event, cx);
                }
            },
        ));
        self
    }

    /// Capture the given action, before normal action dispatch can fire
    fn capture_action<A: Action>(mut self, listener: impl Into<CallbackHandle<A>>) -> Self {
        let listener = listener.into();
        self.interactivity().action_listeners.push((
            TypeId::of::<A>(),
            Box::new(move |action, phase, cx| {
                let action = action.downcast_ref().unwrap();
                if phase == DispatchPhase::Capture {
                    (listener.callback)(action, cx)
                }
            }),
        ));
        self
    }

    /// Add a listener for the given action, fires during the bubble event phase
    fn on_action<A: Action>(mut self, listener: impl Into<CallbackHandle<A>> + 'static) -> Self {
        let handle = listener.into();
        // NOTE: this debug assert has the side-effect of working around
        // a bug where a crate consisting only of action definitions does
        // not register the actions in debug builds:
        //
        // https://github.com/rust-lang/rust/issues/47384
        // https://github.com/mmastrac/rust-ctor/issues/280
        //
        // if we are relying on this side-effect still, removing the debug_assert!
        // likely breaks the command_palette tests.
        // debug_assert!(
        //     A::is_registered(),
        //     "{:?} is not registered as an action",
        //     A::qualified_name()
        // );
        self.interactivity().action_listeners.push((
            TypeId::of::<A>(),
            Box::new(move |action, phase, cx| {
                let action = action.downcast_ref().unwrap();
                if phase == DispatchPhase::Bubble {
                    (handle.callback)(action, cx)
                }
            }),
        ));
        self
    }

    fn on_key_down(mut self, listener: impl Into<CallbackHandle<KeyDownEvent>>) -> Self {
        let listener = listener.into();
        self.interactivity()
            .key_down_listeners
            .push(Box::new(move |event, phase, cx| {
                if phase == DispatchPhase::Bubble {
                    (listener.callback)(event, cx)
                }
            }));
        self
    }

    fn capture_key_down(mut self, listener: impl Into<CallbackHandle<KeyDownEvent>>) -> Self {
        let listener = listener.into();
        self.interactivity()
            .key_down_listeners
            .push(Box::new(move |event, phase, cx| {
                if phase == DispatchPhase::Capture {
                    (listener.callback)(event, cx)
                }
            }));
        self
    }

    fn on_key_up(mut self, listener: impl Into<CallbackHandle<KeyUpEvent>>) -> Self {
        let listener = listener.into();
        self.interactivity()
            .key_up_listeners
            .push(Box::new(move |event, phase, cx| {
                if phase == DispatchPhase::Bubble {
                    (listener.callback)(event, cx)
                }
            }));
        self
    }

    fn capture_key_up(mut self, listener: impl Into<CallbackHandle<KeyUpEvent>>) -> Self {
        let listener = listener.into();
        self.interactivity()
            .key_up_listeners
            .push(Box::new(move |event, phase, cx| {
                if phase == DispatchPhase::Capture {
                    (listener.callback)(event, cx)
                }
            }));
        self
    }

    fn drag_over<S: 'static>(mut self, f: impl FnOnce(StyleRefinement) -> StyleRefinement) -> Self {
        self.interactivity()
            .drag_over_styles
            .push((TypeId::of::<S>(), f(StyleRefinement::default())));
        self
    }

    fn group_drag_over<S: 'static>(
        mut self,
        group_name: impl Into<SharedString>,
        f: impl FnOnce(StyleRefinement) -> StyleRefinement,
    ) -> Self {
        self.interactivity().group_drag_over_styles.push((
            TypeId::of::<S>(),
            GroupStyle {
                group: group_name.into(),
                style: f(StyleRefinement::default()),
            },
        ));
        self
    }

    fn on_drop<W: 'static>(mut self, listener: impl Into<CallbackHandle<View<W>>>) -> Self {
        let listener = listener.into();
        self.interactivity().drop_listeners.push((
            TypeId::of::<W>(),
            Box::new(move |dragged_view, cx| {
                (listener.callback)(&dragged_view.downcast().unwrap(), cx);
            }),
        ));
        self
    }
}

<<<<<<< HEAD
pub trait StatefulInteractiveComponent: InteractiveComponent {
    fn focusable(mut self) -> Focusable<Self> {
=======
pub trait StatefulInteractiveElement<V: 'static, E: Element<V>>: InteractiveElement<V> {
    fn focusable(mut self) -> Focusable<V, Self> {
>>>>>>> 6f0cdc35
        self.interactivity().focusable = true;
        Focusable { element: self }
    }

    fn overflow_scroll(mut self) -> Self {
        self.interactivity().base_style.overflow.x = Some(Overflow::Scroll);
        self.interactivity().base_style.overflow.y = Some(Overflow::Scroll);
        self
    }

    fn overflow_x_scroll(mut self) -> Self {
        self.interactivity().base_style.overflow.x = Some(Overflow::Scroll);
        self
    }

    fn overflow_y_scroll(mut self) -> Self {
        self.interactivity().base_style.overflow.y = Some(Overflow::Scroll);
        self
    }

    fn active(mut self, f: impl FnOnce(StyleRefinement) -> StyleRefinement) -> Self
    where
        Self: Sized,
    {
        self.interactivity().active_style = f(StyleRefinement::default());
        self
    }

    fn group_active(
        mut self,
        group_name: impl Into<SharedString>,
        f: impl FnOnce(StyleRefinement) -> StyleRefinement,
    ) -> Self
    where
        Self: Sized,
    {
        self.interactivity().group_active_style = Some(GroupStyle {
            group: group_name.into(),
            style: f(StyleRefinement::default()),
        });
        self
    }

    fn on_click(mut self, listener: impl Into<CallbackHandle<ClickEvent>>) -> Self
    where
        Self: Sized,
    {
        let listener = listener.into();
        self.interactivity()
            .click_listeners
            .push(Box::new(move |event, cx| (listener.callback)(event, cx)));
        self
    }

    fn on_drag<W>(mut self, listener: impl Into<ConstructorHandle<View<W>>>) -> Self
    where
        Self: Sized,
        W: 'static + Render<W>,
    {
        let listener = listener.into();
        debug_assert!(
            self.interactivity().drag_listener.is_none(),
            "calling on_drag more than once on the same element is not supported"
        );
        self.interactivity().drag_listener = Some(Box::new(move |cursor_offset, cx| AnyDrag {
            view: (listener.callback)(cx).into(),
            cursor_offset,
        }));
        self
    }

    fn on_hover(mut self, listener: impl Into<CallbackHandle<bool>>) -> Self
    where
        Self: Sized,
    {
        let listener = listener.into();
        debug_assert!(
            self.interactivity().hover_listener.is_none(),
            "calling on_hover more than once on the same element is not supported"
        );
        self.interactivity().hover_listener = Some(listener);
        self
    }

    fn tooltip(mut self, build_tooltip: impl Into<ConstructorHandle<AnyView>>) -> Self
    where
        Self: Sized,
    {
        let build_tooltip = build_tooltip.into();
        debug_assert!(
            self.interactivity().tooltip_builder.is_none(),
            "calling tooltip more than once on the same element is not supported"
        );
        self.interactivity().tooltip_builder =
            Some(Rc::new(move |cx| (build_tooltip.callback)(cx)));

        self
    }
}

<<<<<<< HEAD
pub trait FocusableComponent: InteractiveComponent {
=======
pub trait FocusableElement<V: 'static>: InteractiveElement<V> {
>>>>>>> 6f0cdc35
    fn focus(mut self, f: impl FnOnce(StyleRefinement) -> StyleRefinement) -> Self
    where
        Self: Sized,
    {
        self.interactivity().focus_style = f(StyleRefinement::default());
        self
    }

    fn in_focus(mut self, f: impl FnOnce(StyleRefinement) -> StyleRefinement) -> Self
    where
        Self: Sized,
    {
        self.interactivity().in_focus_style = f(StyleRefinement::default());
        self
    }

    fn on_focus(mut self, listener: impl Into<CallbackHandle<FocusEvent>>) -> Self
    where
        Self: Sized,
    {
        let listener = listener.into();
        self.interactivity()
            .focus_listeners
            .push(Box::new(move |focus_handle, event, cx| {
                if event.focused.as_ref() == Some(focus_handle) {
                    (listener.callback)(event, cx)
                }
            }));
        self
    }

    fn on_blur(mut self, listener: impl Into<CallbackHandle<FocusEvent>>) -> Self
    where
        Self: Sized,
    {
        let listener = listener.into();
        self.interactivity()
            .focus_listeners
            .push(Box::new(move |focus_handle, event, cx| {
                if event.blurred.as_ref() == Some(focus_handle) {
                    (listener.callback)(event, cx)
                }
            }));
        self
    }

    fn on_focus_in(mut self, listener: impl Into<CallbackHandle<FocusEvent>>) -> Self
    where
        Self: Sized,
    {
        let listener = listener.into();
        self.interactivity()
            .focus_listeners
            .push(Box::new(move |focus_handle, event, cx| {
                let descendant_blurred = event
                    .blurred
                    .as_ref()
                    .map_or(false, |blurred| focus_handle.contains(blurred, cx));
                let descendant_focused = event
                    .focused
                    .as_ref()
                    .map_or(false, |focused| focus_handle.contains(focused, cx));

                if !descendant_blurred && descendant_focused {
                    (listener.callback)(event, cx)
                }
            }));
        self
    }

    fn on_focus_out(mut self, listener: impl Into<CallbackHandle<FocusEvent>>) -> Self
    where
        Self: Sized,
    {
        let listener = listener.into();
        self.interactivity()
            .focus_listeners
            .push(Box::new(move |focus_handle, event, cx| {
                let descendant_blurred = event
                    .blurred
                    .as_ref()
                    .map_or(false, |blurred| focus_handle.contains(blurred, cx));
                let descendant_focused = event
                    .focused
                    .as_ref()
                    .map_or(false, |focused| focus_handle.contains(focused, cx));
                if descendant_blurred && !descendant_focused {
                    (listener.callback)(event, cx)
                }
            }));
        self
    }
}

pub type FocusListeners = SmallVec<[FocusListener; 2]>;

pub type FocusListener = Box<dyn Fn(&FocusHandle, &FocusEvent, &mut WindowContext) + 'static>;

pub type MouseDownListener =
    Box<dyn Fn(&MouseDownEvent, &Bounds<Pixels>, DispatchPhase, &mut WindowContext) + 'static>;
pub type MouseUpListener =
    Box<dyn Fn(&MouseUpEvent, &Bounds<Pixels>, DispatchPhase, &mut WindowContext) + 'static>;

pub type MouseMoveListener =
    Box<dyn Fn(&MouseMoveEvent, &Bounds<Pixels>, DispatchPhase, &mut WindowContext) + 'static>;

pub type ScrollWheelListener =
    Box<dyn Fn(&ScrollWheelEvent, &Bounds<Pixels>, DispatchPhase, &mut WindowContext) + 'static>;

pub type ClickListener = Box<dyn Fn(&ClickEvent, &mut WindowContext) + 'static>;

pub type DragListener = Box<dyn Fn(Point<Pixels>, &mut WindowContext) -> AnyDrag + 'static>;

type DropListener = dyn Fn(AnyView, &mut WindowContext) + 'static;

pub type TooltipBuilder = Rc<dyn Fn(&mut WindowContext) -> AnyView + 'static>;

pub type KeyDownListener = Box<dyn Fn(&KeyDownEvent, DispatchPhase, &mut WindowContext) + 'static>;

pub type KeyUpListener = Box<dyn Fn(&KeyUpEvent, DispatchPhase, &mut WindowContext) + 'static>;

pub type ActionListener = Box<dyn Fn(&dyn Any, DispatchPhase, &mut WindowContext) + 'static>;

pub fn div() -> Div {
    Div {
        interactivity: Interactivity::default(),
        children: SmallVec::default(),
    }
}

pub struct Div {
    interactivity: Interactivity,
    children: SmallVec<[AnyElement; 2]>,
}

impl Styled for Div {
    fn style(&mut self) -> &mut StyleRefinement {
        &mut self.interactivity.base_style
    }
}

<<<<<<< HEAD
impl InteractiveComponent for Div {
    fn interactivity(&mut self) -> &mut Interactivity {
=======
impl<V: 'static> InteractiveElement<V> for Div<V> {
    fn interactivity(&mut self) -> &mut Interactivity<V> {
>>>>>>> 6f0cdc35
        &mut self.interactivity
    }
}

<<<<<<< HEAD
impl ParentComponent for Div {
    fn children_mut(&mut self) -> &mut SmallVec<[AnyElement; 2]> {
=======
impl<V: 'static> ParentElement<V> for Div<V> {
    fn children_mut(&mut self) -> &mut SmallVec<[AnyElement<V>; 2]> {
>>>>>>> 6f0cdc35
        &mut self.children
    }
}

<<<<<<< HEAD
impl Element for Div {
    type ElementState = DivState;

    fn element_id(&self) -> Option<ElementId> {
        self.interactivity.element_id.clone()
    }

    fn layout(
        &mut self,
        element_state: Option<Self::ElementState>,
        cx: &mut WindowContext,
    ) -> (LayoutId, Self::ElementState) {
=======
impl<V: 'static> Element<V> for Div<V> {
    type State = DivState;

    fn layout(
        &mut self,
        view_state: &mut V,
        element_state: Option<Self::State>,
        cx: &mut ViewContext<V>,
    ) -> (LayoutId, Self::State) {
>>>>>>> 6f0cdc35
        let mut child_layout_ids = SmallVec::new();
        let mut interactivity = mem::take(&mut self.interactivity);
        let (layout_id, interactive_state) = interactivity.layout(
            element_state.map(|s| s.interactive_state),
            cx,
            |style, cx| {
                cx.with_text_style(style.text_style().cloned(), |cx| {
                    child_layout_ids = self
                        .children
                        .iter_mut()
                        .map(|child| child.layout(cx))
                        .collect::<SmallVec<_>>();
                    cx.request_layout(&style, child_layout_ids.iter().copied())
                })
            },
        );
        self.interactivity = interactivity;
        (
            layout_id,
            DivState {
                interactive_state,
                child_layout_ids,
            },
        )
    }

    fn paint(
        self,
        bounds: Bounds<Pixels>,
<<<<<<< HEAD
        element_state: &mut Self::ElementState,
        cx: &mut WindowContext,
=======
        view_state: &mut V,
        element_state: &mut Self::State,
        cx: &mut ViewContext<V>,
>>>>>>> 6f0cdc35
    ) {
        let mut child_min = point(Pixels::MAX, Pixels::MAX);
        let mut child_max = Point::default();
        let content_size = if element_state.child_layout_ids.is_empty() {
            bounds.size
        } else {
            for child_layout_id in &element_state.child_layout_ids {
                let child_bounds = cx.layout_bounds(*child_layout_id);
                child_min = child_min.min(&child_bounds.origin);
                child_max = child_max.max(&child_bounds.lower_right());
            }
            (child_max - child_min).into()
        };

        self.interactivity.paint(
            bounds,
            content_size,
            &mut element_state.interactive_state,
            cx,
            |style, scroll_offset, cx| {
                if style.visibility == Visibility::Hidden {
                    return;
                }

                let z_index = style.z_index.unwrap_or(0);

                cx.with_z_index(z_index, |cx| {
                    cx.with_z_index(0, |cx| {
                        style.paint(bounds, cx);
                    });
                    cx.with_z_index(1, |cx| {
                        cx.with_text_style(style.text_style().cloned(), |cx| {
                            cx.with_content_mask(style.overflow_mask(bounds), |cx| {
                                cx.with_element_offset(scroll_offset, |cx| {
<<<<<<< HEAD
                                    for child in &mut self.children {
                                        child.paint(cx);
=======
                                    for child in self.children {
                                        child.paint(view_state, cx);
>>>>>>> 6f0cdc35
                                    }
                                })
                            })
                        })
                    })
                })
            },
        );
    }
}

<<<<<<< HEAD
impl Component for Div {
    fn render(self) -> AnyElement {
        AnyElement::new(self)
=======
impl<V: 'static> RenderOnce<V> for Div<V> {
    type Element = Self;

    fn element_id(&self) -> Option<ElementId> {
        self.interactivity.element_id.clone()
    }

    fn render_once(self) -> Self::Element {
        self
>>>>>>> 6f0cdc35
    }
}

pub struct DivState {
    child_layout_ids: SmallVec<[LayoutId; 4]>,
    interactive_state: InteractiveElementState,
}

impl DivState {
    pub fn is_active(&self) -> bool {
        self.interactive_state.pending_mouse_down.borrow().is_some()
    }
}

pub struct Interactivity {
    pub element_id: Option<ElementId>,
    pub key_context: KeyContext,
    pub focusable: bool,
    pub tracked_focus_handle: Option<FocusHandle>,
    pub focus_listeners: FocusListeners,
    pub group: Option<SharedString>,
    pub base_style: StyleRefinement,
    pub focus_style: StyleRefinement,
    pub in_focus_style: StyleRefinement,
    pub hover_style: StyleRefinement,
    pub group_hover_style: Option<GroupStyle>,
    pub active_style: StyleRefinement,
    pub group_active_style: Option<GroupStyle>,
    pub drag_over_styles: SmallVec<[(TypeId, StyleRefinement); 2]>,
    pub group_drag_over_styles: SmallVec<[(TypeId, GroupStyle); 2]>,
    pub mouse_down_listeners: SmallVec<[MouseDownListener; 2]>,
    pub mouse_up_listeners: SmallVec<[MouseUpListener; 2]>,
    pub mouse_move_listeners: SmallVec<[MouseMoveListener; 2]>,
    pub scroll_wheel_listeners: SmallVec<[ScrollWheelListener; 2]>,
    pub key_down_listeners: SmallVec<[KeyDownListener; 2]>,
    pub key_up_listeners: SmallVec<[KeyUpListener; 2]>,
    pub action_listeners: SmallVec<[(TypeId, ActionListener); 8]>,
    pub drop_listeners: SmallVec<[(TypeId, Box<DropListener>); 2]>,
    pub click_listeners: SmallVec<[ClickListener; 2]>,
    pub drag_listener: Option<DragListener>,
    pub hover_listener: Option<CallbackHandle<bool>>,
    pub tooltip_builder: Option<TooltipBuilder>,
}

impl Interactivity {
    pub fn layout(
        &mut self,
        element_state: Option<InteractiveElementState>,
        cx: &mut WindowContext,
        f: impl FnOnce(Style, &mut WindowContext) -> LayoutId,
    ) -> (LayoutId, InteractiveElementState) {
        let mut element_state = element_state.unwrap_or_default();

        // Ensure we store a focus handle in our element state if we're focusable.
        // If there's an explicit focus handle we're tracking, use that. Otherwise
        // create a new handle and store it in the element state, which lives for as
        // as frames contain an element with this id.
        if self.focusable {
            element_state.focus_handle.get_or_insert_with(|| {
                self.tracked_focus_handle
                    .clone()
                    .unwrap_or_else(|| cx.focus_handle())
            });
        }

        let style = self.compute_style(None, &mut element_state, cx);
        let layout_id = f(style, cx);
        (layout_id, element_state)
    }

    pub fn paint(
        mut self,
        bounds: Bounds<Pixels>,
        content_size: Size<Pixels>,
        element_state: &mut InteractiveElementState,
        cx: &mut WindowContext,
        f: impl FnOnce(Style, Point<Pixels>, &mut WindowContext),
    ) {
        let style = self.compute_style(Some(bounds), element_state, cx);

        if let Some(mouse_cursor) = style.mouse_cursor {
            let hovered = bounds.contains_point(&cx.mouse_position());
            if hovered {
                cx.set_cursor_style(mouse_cursor);
            }
        }

<<<<<<< HEAD
        for listener in self.mouse_down_listeners.drain(..) {
            cx.on_mouse_event(move |event: &MouseDownEvent, phase, cx| {
                listener(event, &bounds, phase, cx);
            })
        }

        for listener in self.mouse_up_listeners.drain(..) {
            cx.on_mouse_event(move |event: &MouseUpEvent, phase, cx| {
                listener(event, &bounds, phase, cx);
            })
        }

        for listener in self.mouse_move_listeners.drain(..) {
            cx.on_mouse_event(move |event: &MouseMoveEvent, phase, cx| {
                listener(event, &bounds, phase, cx);
            })
        }

        for listener in self.scroll_wheel_listeners.drain(..) {
            cx.on_mouse_event(move |event: &ScrollWheelEvent, phase, cx| {
                listener(event, &bounds, phase, cx);
=======
        for listener in self.mouse_down_listeners {
            cx.on_mouse_event(move |state, event: &MouseDownEvent, phase, cx| {
                listener(state, event, &bounds, phase, cx);
            })
        }

        for listener in self.mouse_up_listeners {
            cx.on_mouse_event(move |state, event: &MouseUpEvent, phase, cx| {
                listener(state, event, &bounds, phase, cx);
            })
        }

        for listener in self.mouse_move_listeners {
            cx.on_mouse_event(move |state, event: &MouseMoveEvent, phase, cx| {
                listener(state, event, &bounds, phase, cx);
            })
        }

        for listener in self.scroll_wheel_listeners {
            cx.on_mouse_event(move |state, event: &ScrollWheelEvent, phase, cx| {
                listener(state, event, &bounds, phase, cx);
>>>>>>> 6f0cdc35
            })
        }

        let hover_group_bounds = self
            .group_hover_style
            .as_ref()
            .and_then(|group_hover| GroupBounds::get(&group_hover.group, cx));

        if let Some(group_bounds) = hover_group_bounds {
            let hovered = group_bounds.contains_point(&cx.mouse_position());
            cx.on_mouse_event(move |event: &MouseMoveEvent, phase, cx| {
                if phase == DispatchPhase::Capture {
                    if group_bounds.contains_point(&event.position) != hovered {
                        cx.notify();
                    }
                }
            });
        }

        if self.hover_style.is_some()
            || (cx.active_drag.is_some() && !self.drag_over_styles.is_empty())
        {
            let hovered = bounds.contains_point(&cx.mouse_position());
            cx.on_mouse_event(move |event: &MouseMoveEvent, phase, cx| {
                if phase == DispatchPhase::Capture {
                    if bounds.contains_point(&event.position) != hovered {
                        cx.notify();
                    }
                }
            });
        }

        if cx.active_drag.is_some() {
<<<<<<< HEAD
            let drop_listeners = mem::take(&mut self.drop_listeners);
            cx.on_mouse_event(move |event: &MouseUpEvent, phase, cx| {
=======
            let drop_listeners = self.drop_listeners;
            cx.on_mouse_event(move |view, event: &MouseUpEvent, phase, cx| {
>>>>>>> 6f0cdc35
                if phase == DispatchPhase::Bubble && bounds.contains_point(&event.position) {
                    if let Some(drag_state_type) =
                        cx.active_drag.as_ref().map(|drag| drag.view.entity_type())
                    {
                        for (drop_state_type, listener) in &drop_listeners {
                            if *drop_state_type == drag_state_type {
                                let drag = cx
                                    .active_drag
                                    .take()
                                    .expect("checked for type drag state type above");
                                listener(drag.view.clone(), cx);
                                cx.notify();
                                cx.stop_propagation();
                            }
                        }
                    }
                }
            });
        }

        let click_listeners = mem::take(&mut self.click_listeners);
        let drag_listener = mem::take(&mut self.drag_listener);

        if !click_listeners.is_empty() || drag_listener.is_some() {
            let pending_mouse_down = element_state.pending_mouse_down.clone();
            let mouse_down = pending_mouse_down.borrow().clone();
            if let Some(mouse_down) = mouse_down {
                if let Some(drag_listener) = drag_listener {
                    let active_state = element_state.clicked_state.clone();

                    cx.on_mouse_event(move |event: &MouseMoveEvent, phase, cx| {
                        if cx.active_drag.is_some() {
                            if phase == DispatchPhase::Capture {
                                cx.notify();
                            }
                        } else if phase == DispatchPhase::Bubble
                            && bounds.contains_point(&event.position)
                            && (event.position - mouse_down.position).magnitude() > DRAG_THRESHOLD
                        {
                            *active_state.borrow_mut() = ElementClickedState::default();
                            let cursor_offset = event.position - bounds.origin;
                            let drag = drag_listener(cursor_offset, cx);
                            cx.active_drag = Some(drag);
                            cx.notify();
                            cx.stop_propagation();
                        }
                    });
                }

                cx.on_mouse_event(move |event: &MouseUpEvent, phase, cx| {
                    if phase == DispatchPhase::Bubble && bounds.contains_point(&event.position) {
                        let mouse_click = ClickEvent {
                            down: mouse_down.clone(),
                            up: event.clone(),
                        };
                        for listener in &click_listeners {
                            listener(&mouse_click, cx);
                        }
                    }
                    *pending_mouse_down.borrow_mut() = None;
                    cx.notify();
                });
            } else {
                cx.on_mouse_event(move |event: &MouseDownEvent, phase, cx| {
                    if phase == DispatchPhase::Bubble && bounds.contains_point(&event.position) {
                        *pending_mouse_down.borrow_mut() = Some(event.clone());
                        cx.notify();
                    }
                });
            }
        }

        if let Some(hover_listener) = self.hover_listener.take() {
            let was_hovered = element_state.hover_state.clone();
            let has_mouse_down = element_state.pending_mouse_down.clone();

            cx.on_mouse_event(move |event: &MouseMoveEvent, phase, cx| {
                if phase != DispatchPhase::Bubble {
                    return;
                }
                let is_hovered =
                    bounds.contains_point(&event.position) && has_mouse_down.borrow().is_none();
                let mut was_hovered = was_hovered.borrow_mut();

                if is_hovered != was_hovered.clone() {
                    *was_hovered = is_hovered;
                    drop(was_hovered);

                    (hover_listener.callback)(&is_hovered, cx);
                }
            });
        }

        if let Some(tooltip_builder) = self.tooltip_builder.take() {
            let active_tooltip = element_state.active_tooltip.clone();
            let pending_mouse_down = element_state.pending_mouse_down.clone();

            cx.on_mouse_event(move |event: &MouseMoveEvent, phase, cx| {
                if phase != DispatchPhase::Bubble {
                    return;
                }

                let is_hovered =
                    bounds.contains_point(&event.position) && pending_mouse_down.borrow().is_none();
                if !is_hovered {
                    active_tooltip.borrow_mut().take();
                    return;
                }

                if active_tooltip.borrow().is_none() {
                    let task = cx.spawn({
                        let active_tooltip = active_tooltip.clone();
                        let tooltip_builder = tooltip_builder.clone();

                        move |mut cx| async move {
                            cx.background_executor().timer(TOOLTIP_DELAY).await;
                            cx.update(|_, cx| {
                                active_tooltip.borrow_mut().replace(ActiveTooltip {
                                    tooltip: Some(AnyTooltip {
                                        view: tooltip_builder(cx),
                                        cursor_offset: cx.mouse_position(),
                                    }),
                                    _task: None,
                                });
                                cx.notify();
                            })
                            .ok();
                        }
                    });
                    active_tooltip.borrow_mut().replace(ActiveTooltip {
                        tooltip: None,
                        _task: Some(task),
                    });
                }
            });

            let active_tooltip = element_state.active_tooltip.clone();
            cx.on_mouse_event(move |_: &MouseDownEvent, _, _| {
                active_tooltip.borrow_mut().take();
            });

            if let Some(active_tooltip) = element_state.active_tooltip.borrow().as_ref() {
                if active_tooltip.tooltip.is_some() {
                    cx.active_tooltip = active_tooltip.tooltip.clone()
                }
            }
        }

        let active_state = element_state.clicked_state.clone();
        if !active_state.borrow().is_clicked() {
            cx.on_mouse_event(move |_: &MouseUpEvent, phase, cx| {
                if phase == DispatchPhase::Capture {
                    *active_state.borrow_mut() = ElementClickedState::default();
                    cx.notify();
                }
            });
        } else {
            let active_group_bounds = self
                .group_active_style
                .as_ref()
                .and_then(|group_active| GroupBounds::get(&group_active.group, cx));
            cx.on_mouse_event(move |down: &MouseDownEvent, phase, cx| {
                if phase == DispatchPhase::Bubble {
                    let group = active_group_bounds
                        .map_or(false, |bounds| bounds.contains_point(&down.position));
                    let element = bounds.contains_point(&down.position);
                    if group || element {
                        *active_state.borrow_mut() = ElementClickedState { group, element };
                        cx.notify();
                    }
                }
            });
        }

        let overflow = style.overflow;
        if overflow.x == Overflow::Scroll || overflow.y == Overflow::Scroll {
            let scroll_offset = element_state
                .scroll_offset
                .get_or_insert_with(Rc::default)
                .clone();
            let line_height = cx.line_height();
            let scroll_max = (content_size - bounds.size).max(&Size::default());

            cx.on_mouse_event(move |event: &ScrollWheelEvent, phase, cx| {
                if phase == DispatchPhase::Bubble && bounds.contains_point(&event.position) {
                    let mut scroll_offset = scroll_offset.borrow_mut();
                    let old_scroll_offset = *scroll_offset;
                    let delta = event.delta.pixel_delta(line_height);

                    if overflow.x == Overflow::Scroll {
                        scroll_offset.x =
                            (scroll_offset.x + delta.x).clamp(-scroll_max.width, px(0.));
                    }

                    if overflow.y == Overflow::Scroll {
                        scroll_offset.y =
                            (scroll_offset.y + delta.y).clamp(-scroll_max.height, px(0.));
                    }

                    if *scroll_offset != old_scroll_offset {
                        cx.notify();
                        cx.stop_propagation();
                    }
                }
            });
        }

        if let Some(group) = self.group.clone() {
            GroupBounds::push(group, bounds, cx);
        }

        let scroll_offset = element_state
            .scroll_offset
            .as_ref()
            .map(|scroll_offset| *scroll_offset.borrow());

        cx.with_key_dispatch(
            self.key_context.clone(),
            element_state.focus_handle.clone(),
            |_, cx| {
<<<<<<< HEAD
                for listener in self.key_down_listeners.drain(..) {
                    cx.on_key_event(move |event: &KeyDownEvent, phase, cx| {
                        listener(event, phase, cx);
                    })
                }

                for listener in self.key_up_listeners.drain(..) {
                    cx.on_key_event(move |event: &KeyUpEvent, phase, cx| {
                        listener(event, phase, cx);
=======
                for listener in self.key_down_listeners {
                    cx.on_key_event(move |state, event: &KeyDownEvent, phase, cx| {
                        listener(state, event, phase, cx);
                    })
                }

                for listener in self.key_up_listeners {
                    cx.on_key_event(move |state, event: &KeyUpEvent, phase, cx| {
                        listener(state, event, phase, cx);
>>>>>>> 6f0cdc35
                    })
                }

                for (action_type, listener) in self.action_listeners {
                    cx.on_action(action_type, listener)
                }

                if let Some(focus_handle) = element_state.focus_handle.as_ref() {
                    for listener in self.focus_listeners {
                        let focus_handle = focus_handle.clone();
                        cx.on_focus_changed(move |event, cx| listener(&focus_handle, event, cx));
                    }
                }

                f(style, scroll_offset.unwrap_or_default(), cx)
            },
        );

        if let Some(group) = self.group.as_ref() {
            GroupBounds::pop(group, cx);
        }
    }

    pub fn compute_style(
        &self,
        bounds: Option<Bounds<Pixels>>,
        element_state: &mut InteractiveElementState,
        cx: &mut WindowContext,
    ) -> Style {
        let mut style = Style::default();
        style.refine(&self.base_style);

        if let Some(focus_handle) = self.tracked_focus_handle.as_ref() {
            if focus_handle.within_focused(cx) {
                style.refine(&self.in_focus_style);
            }

            if focus_handle.is_focused(cx) {
                style.refine(&self.focus_style);
            }
        }

        if let Some(bounds) = bounds {
            let mouse_position = cx.mouse_position();
            if let Some(group_hover) = self.group_hover_style.as_ref() {
                if let Some(group_bounds) = GroupBounds::get(&group_hover.group, cx) {
                    if group_bounds.contains_point(&mouse_position) {
                        style.refine(&group_hover.style);
                    }
                }
            }
            // if self.hover_style.is_some() {
            if bounds.contains_point(&mouse_position) {
                // eprintln!("div hovered {bounds:?} {mouse_position:?}");
                style.refine(&self.hover_style);
            } else {
                // eprintln!("div NOT hovered {bounds:?} {mouse_position:?}");
            }
            // }

            if let Some(drag) = cx.active_drag.take() {
                for (state_type, group_drag_style) in &self.group_drag_over_styles {
                    if let Some(group_bounds) = GroupBounds::get(&group_drag_style.group, cx) {
                        if *state_type == drag.view.entity_type()
                            && group_bounds.contains_point(&mouse_position)
                        {
                            style.refine(&group_drag_style.style);
                        }
                    }
                }

                for (state_type, drag_over_style) in &self.drag_over_styles {
                    if *state_type == drag.view.entity_type()
                        && bounds.contains_point(&mouse_position)
                    {
                        style.refine(drag_over_style);
                    }
                }

                cx.active_drag = Some(drag);
            }
        }

        let clicked_state = element_state.clicked_state.borrow();
        if clicked_state.group {
            if let Some(group) = self.group_active_style.as_ref() {
                style.refine(&group.style)
            }
        }

        if clicked_state.element {
            style.refine(&self.active_style)
        }

        style
    }
}

impl Default for Interactivity {
    fn default() -> Self {
        Self {
            element_id: None,
            key_context: KeyContext::default(),
            focusable: false,
            tracked_focus_handle: None,
            focus_listeners: SmallVec::default(),
            // scroll_offset: Point::default(),
            group: None,
            base_style: StyleRefinement::default(),
            focus_style: StyleRefinement::default(),
            in_focus_style: StyleRefinement::default(),
            hover_style: StyleRefinement::default(),
            group_hover_style: None,
            active_style: StyleRefinement::default(),
            group_active_style: None,
            drag_over_styles: SmallVec::new(),
            group_drag_over_styles: SmallVec::new(),
            mouse_down_listeners: SmallVec::new(),
            mouse_up_listeners: SmallVec::new(),
            mouse_move_listeners: SmallVec::new(),
            scroll_wheel_listeners: SmallVec::new(),
            key_down_listeners: SmallVec::new(),
            key_up_listeners: SmallVec::new(),
            action_listeners: SmallVec::new(),
            drop_listeners: SmallVec::new(),
            click_listeners: SmallVec::new(),
            drag_listener: None,
            hover_listener: None,
            tooltip_builder: None,
        }
    }
}

#[derive(Default)]
pub struct InteractiveElementState {
    pub focus_handle: Option<FocusHandle>,
    pub clicked_state: Rc<RefCell<ElementClickedState>>,
    pub hover_state: Rc<RefCell<bool>>,
    pub pending_mouse_down: Rc<RefCell<Option<MouseDownEvent>>>,
    pub scroll_offset: Option<Rc<RefCell<Point<Pixels>>>>,
    pub active_tooltip: Rc<RefCell<Option<ActiveTooltip>>>,
}

pub struct ActiveTooltip {
    tooltip: Option<AnyTooltip>,
    _task: Option<Task<()>>,
}

/// Whether or not the element or a group that contains it is clicked by the mouse.
#[derive(Copy, Clone, Default, Eq, PartialEq)]
pub struct ElementClickedState {
    pub group: bool,
    pub element: bool,
}

impl ElementClickedState {
    fn is_clicked(&self) -> bool {
        self.group || self.element
    }
}

#[derive(Default)]
pub struct GroupBounds(HashMap<SharedString, SmallVec<[Bounds<Pixels>; 1]>>);

impl GroupBounds {
    pub fn get(name: &SharedString, cx: &mut AppContext) -> Option<Bounds<Pixels>> {
        cx.default_global::<Self>()
            .0
            .get(name)
            .and_then(|bounds_stack| bounds_stack.last())
            .cloned()
    }

    pub fn push(name: SharedString, bounds: Bounds<Pixels>, cx: &mut AppContext) {
        cx.default_global::<Self>()
            .0
            .entry(name)
            .or_default()
            .push(bounds);
    }

    pub fn pop(name: &SharedString, cx: &mut AppContext) {
        cx.default_global::<Self>().0.get_mut(name).unwrap().pop();
    }
}

pub struct Focusable<E> {
    element: E,
}

<<<<<<< HEAD
impl<E: InteractiveComponent> FocusableComponent for Focusable<E> {}

impl<E> InteractiveComponent for Focusable<E>
where
    E: InteractiveComponent,
=======
impl<V: 'static + Render<V>, E: InteractiveElement<V>> FocusableElement<V> for Focusable<V, E> {}

impl<V, E> InteractiveElement<V> for Focusable<V, E>
where
    V: 'static + Render<V>,
    E: InteractiveElement<V>,
>>>>>>> 6f0cdc35
{
    fn interactivity(&mut self) -> &mut Interactivity {
        self.element.interactivity()
    }
}

<<<<<<< HEAD
impl<E: StatefulInteractiveComponent> StatefulInteractiveComponent for Focusable<E> {}
=======
impl<V: 'static + Render<V>, E: StatefulInteractiveElement<V, E>> StatefulInteractiveElement<V, E>
    for Focusable<V, E>
{
}
>>>>>>> 6f0cdc35

impl<E> Styled for Focusable<E>
where
    E: Styled,
{
    fn style(&mut self) -> &mut StyleRefinement {
        self.element.style()
    }
}

impl<E> Element for Focusable<E>
where
<<<<<<< HEAD
    E: Element,
=======
    V: 'static + Render<V>,
    E: Element<V>,
>>>>>>> 6f0cdc35
{
    type State = E::State;

    fn layout(
        &mut self,
<<<<<<< HEAD
        element_state: Option<Self::ElementState>,
        cx: &mut WindowContext,
    ) -> (LayoutId, Self::ElementState) {
        self.element.layout(element_state, cx)
=======
        view_state: &mut V,
        element_state: Option<Self::State>,
        cx: &mut ViewContext<V>,
    ) -> (LayoutId, Self::State) {
        self.element.layout(view_state, element_state, cx)
>>>>>>> 6f0cdc35
    }

    fn paint(
        self,
        bounds: Bounds<Pixels>,
<<<<<<< HEAD
        element_state: &mut Self::ElementState,
        cx: &mut WindowContext,
    ) {
        self.element.paint(bounds, element_state, cx);
    }
}

impl<E> Component for Focusable<E>
where
    E: 'static + Element,
{
    fn render(self) -> AnyElement {
        AnyElement::new(self)
    }
}

impl<E> ParentComponent for Focusable<E>
where
    E: ParentComponent,
=======
        view_state: &mut V,
        element_state: &mut Self::State,
        cx: &mut ViewContext<V>,
    ) {
        self.element.paint(bounds, view_state, element_state, cx)
    }
}

impl<V, E> RenderOnce<V> for Focusable<V, E>
where
    V: 'static + Render<V>,
    E: Element<V>,
{
    type Element = Self;

    fn element_id(&self) -> Option<ElementId> {
        self.element.element_id()
    }

    fn render_once(self) -> Self::Element {
        self
    }
}

impl<V, E> ParentElement<V> for Focusable<V, E>
where
    V: 'static,
    E: ParentElement<V>,
>>>>>>> 6f0cdc35
{
    fn children_mut(&mut self) -> &mut SmallVec<[AnyElement; 2]> {
        self.element.children_mut()
    }
}

pub struct Stateful<E> {
    element: E,
}

impl<E> Styled for Stateful<E>
where
    E: Styled,
{
    fn style(&mut self) -> &mut StyleRefinement {
        self.element.style()
    }
}

<<<<<<< HEAD
impl<E> StatefulInteractiveComponent for Stateful<E>
where
    E: Element,
    Self: InteractiveComponent,
{
}

impl<E> InteractiveComponent for Stateful<E>
where
    E: InteractiveComponent,
=======
impl<V, E> StatefulInteractiveElement<V, E> for Stateful<V, E>
where
    V: 'static,
    E: Element<V>,
    Self: InteractiveElement<V>,
{
}

impl<V, E> InteractiveElement<V> for Stateful<V, E>
where
    V: 'static,
    E: InteractiveElement<V>,
>>>>>>> 6f0cdc35
{
    fn interactivity(&mut self) -> &mut Interactivity {
        self.element.interactivity()
    }
}

<<<<<<< HEAD
impl<E: FocusableComponent> FocusableComponent for Stateful<E> {}
=======
impl<V: 'static, E: FocusableElement<V>> FocusableElement<V> for Stateful<V, E> {}
>>>>>>> 6f0cdc35

impl<E> Element for Stateful<E>
where
    E: Element,
{
    type State = E::State;

    fn layout(
        &mut self,
<<<<<<< HEAD
        element_state: Option<Self::ElementState>,
        cx: &mut WindowContext,
    ) -> (LayoutId, Self::ElementState) {
        self.element.layout(element_state, cx)
=======
        view_state: &mut V,
        element_state: Option<Self::State>,
        cx: &mut ViewContext<V>,
    ) -> (LayoutId, Self::State) {
        self.element.layout(view_state, element_state, cx)
>>>>>>> 6f0cdc35
    }

    fn paint(
        self,
        bounds: Bounds<Pixels>,
<<<<<<< HEAD
        element_state: &mut Self::ElementState,
        cx: &mut WindowContext,
=======
        view_state: &mut V,
        element_state: &mut Self::State,
        cx: &mut ViewContext<V>,
>>>>>>> 6f0cdc35
    ) {
        self.element.paint(bounds, element_state, cx)
    }
}

<<<<<<< HEAD
impl<E> Component for Stateful<E>
where
    E: 'static + Element,
{
    fn render(self) -> AnyElement {
        AnyElement::new(self)
    }
}

impl<E> ParentComponent for Stateful<E>
where
    E: ParentComponent,
=======
impl<V, E> RenderOnce<V> for Stateful<V, E>
where
    V: 'static,
    E: Element<V>,
{
    type Element = Self;

    fn element_id(&self) -> Option<ElementId> {
        self.element.element_id()
    }

    fn render_once(self) -> Self::Element {
        self
    }
}

impl<V, E> ParentElement<V> for Stateful<V, E>
where
    V: 'static,
    E: ParentElement<V>,
>>>>>>> 6f0cdc35
{
    fn children_mut(&mut self) -> &mut SmallVec<[AnyElement; 2]> {
        self.element.children_mut()
    }
}<|MERGE_RESOLUTION|>--- conflicted
+++ resolved
@@ -1,17 +1,10 @@
 use crate::{
     point, px, Action, AnyDrag, AnyElement, AnyTooltip, AnyView, AppContext, BorrowAppContext,
-<<<<<<< HEAD
-    BorrowWindow, Bounds, CallbackHandle, ClickEvent, Component, ConstructorHandle, DispatchPhase,
-    Element, ElementId, FocusEvent, FocusHandle, KeyContext, KeyDownEvent, KeyUpEvent, LayoutId,
-    MouseButton, MouseDownEvent, MouseMoveEvent, MouseUpEvent, ParentComponent, Pixels, Point,
-    Render, ScrollWheelEvent, SharedString, Size, Style, StyleRefinement, Styled, Task, View,
-    Visibility, WindowContext,
-=======
-    BorrowWindow, Bounds, ClickEvent, DispatchPhase, Element, ElementId, FocusEvent, FocusHandle,
-    KeyContext, KeyDownEvent, KeyUpEvent, LayoutId, MouseButton, MouseDownEvent, MouseMoveEvent,
-    MouseUpEvent, ParentElement, Pixels, Point, Render, RenderOnce, ScrollWheelEvent, SharedString,
-    Size, Style, StyleRefinement, Styled, Task, View, ViewContext, Visibility,
->>>>>>> 6f0cdc35
+    BorrowWindow, Bounds, CallbackHandle, ClickEvent, ConstructorHandle, DispatchPhase, Element,
+    ElementId, FocusEvent, FocusHandle, KeyContext, KeyDownEvent, KeyUpEvent, LayoutId,
+    MouseButton, MouseDownEvent, MouseMoveEvent, MouseUpEvent, ParentElement, Pixels, Point,
+    Render, RenderOnce, ScrollWheelEvent, SharedString, Size, Style, StyleRefinement, Styled, Task,
+    View, Visibility, WindowContext,
 };
 use collections::HashMap;
 use refineable::Refineable;
@@ -35,13 +28,8 @@
     pub style: StyleRefinement,
 }
 
-<<<<<<< HEAD
-pub trait InteractiveComponent: Sized + Element {
+pub trait InteractiveElement: Sized + Element {
     fn interactivity(&mut self) -> &mut Interactivity;
-=======
-pub trait InteractiveElement<V: 'static>: Sized + Element<V> {
-    fn interactivity(&mut self) -> &mut Interactivity<V>;
->>>>>>> 6f0cdc35
 
     fn group(mut self, group: impl Into<SharedString>) -> Self {
         self.interactivity().group = Some(group.into());
@@ -331,13 +319,8 @@
     }
 }
 
-<<<<<<< HEAD
-pub trait StatefulInteractiveComponent: InteractiveComponent {
+pub trait StatefulInteractiveElement: InteractiveElement {
     fn focusable(mut self) -> Focusable<Self> {
-=======
-pub trait StatefulInteractiveElement<V: 'static, E: Element<V>>: InteractiveElement<V> {
-    fn focusable(mut self) -> Focusable<V, Self> {
->>>>>>> 6f0cdc35
         self.interactivity().focusable = true;
         Focusable { element: self }
     }
@@ -395,7 +378,7 @@
     fn on_drag<W>(mut self, listener: impl Into<ConstructorHandle<View<W>>>) -> Self
     where
         Self: Sized,
-        W: 'static + Render<W>,
+        W: 'static + Render,
     {
         let listener = listener.into();
         debug_assert!(
@@ -438,11 +421,7 @@
     }
 }
 
-<<<<<<< HEAD
-pub trait FocusableComponent: InteractiveComponent {
-=======
-pub trait FocusableElement<V: 'static>: InteractiveElement<V> {
->>>>>>> 6f0cdc35
+pub trait FocusableElement: InteractiveElement {
     fn focus(mut self, f: impl FnOnce(StyleRefinement) -> StyleRefinement) -> Self
     where
         Self: Sized,
@@ -584,52 +563,26 @@
     }
 }
 
-<<<<<<< HEAD
-impl InteractiveComponent for Div {
+impl InteractiveElement for Div {
     fn interactivity(&mut self) -> &mut Interactivity {
-=======
-impl<V: 'static> InteractiveElement<V> for Div<V> {
-    fn interactivity(&mut self) -> &mut Interactivity<V> {
->>>>>>> 6f0cdc35
         &mut self.interactivity
     }
 }
 
-<<<<<<< HEAD
-impl ParentComponent for Div {
+impl ParentElement for Div {
     fn children_mut(&mut self) -> &mut SmallVec<[AnyElement; 2]> {
-=======
-impl<V: 'static> ParentElement<V> for Div<V> {
-    fn children_mut(&mut self) -> &mut SmallVec<[AnyElement<V>; 2]> {
->>>>>>> 6f0cdc35
         &mut self.children
     }
 }
 
-<<<<<<< HEAD
 impl Element for Div {
-    type ElementState = DivState;
-
-    fn element_id(&self) -> Option<ElementId> {
-        self.interactivity.element_id.clone()
-    }
+    type State = DivState;
 
     fn layout(
         &mut self,
-        element_state: Option<Self::ElementState>,
+        element_state: Option<Self::State>,
         cx: &mut WindowContext,
-    ) -> (LayoutId, Self::ElementState) {
-=======
-impl<V: 'static> Element<V> for Div<V> {
-    type State = DivState;
-
-    fn layout(
-        &mut self,
-        view_state: &mut V,
-        element_state: Option<Self::State>,
-        cx: &mut ViewContext<V>,
     ) -> (LayoutId, Self::State) {
->>>>>>> 6f0cdc35
         let mut child_layout_ids = SmallVec::new();
         let mut interactivity = mem::take(&mut self.interactivity);
         let (layout_id, interactive_state) = interactivity.layout(
@@ -659,14 +612,8 @@
     fn paint(
         self,
         bounds: Bounds<Pixels>,
-<<<<<<< HEAD
-        element_state: &mut Self::ElementState,
+        element_state: &mut Self::State,
         cx: &mut WindowContext,
-=======
-        view_state: &mut V,
-        element_state: &mut Self::State,
-        cx: &mut ViewContext<V>,
->>>>>>> 6f0cdc35
     ) {
         let mut child_min = point(Pixels::MAX, Pixels::MAX);
         let mut child_max = Point::default();
@@ -701,13 +648,8 @@
                         cx.with_text_style(style.text_style().cloned(), |cx| {
                             cx.with_content_mask(style.overflow_mask(bounds), |cx| {
                                 cx.with_element_offset(scroll_offset, |cx| {
-<<<<<<< HEAD
-                                    for child in &mut self.children {
+                                    for child in self.children {
                                         child.paint(cx);
-=======
-                                    for child in self.children {
-                                        child.paint(view_state, cx);
->>>>>>> 6f0cdc35
                                     }
                                 })
                             })
@@ -719,12 +661,7 @@
     }
 }
 
-<<<<<<< HEAD
-impl Component for Div {
-    fn render(self) -> AnyElement {
-        AnyElement::new(self)
-=======
-impl<V: 'static> RenderOnce<V> for Div<V> {
+impl RenderOnce for Div {
     type Element = Self;
 
     fn element_id(&self) -> Option<ElementId> {
@@ -733,7 +670,6 @@
 
     fn render_once(self) -> Self::Element {
         self
->>>>>>> 6f0cdc35
     }
 }
 
@@ -821,7 +757,6 @@
             }
         }
 
-<<<<<<< HEAD
         for listener in self.mouse_down_listeners.drain(..) {
             cx.on_mouse_event(move |event: &MouseDownEvent, phase, cx| {
                 listener(event, &bounds, phase, cx);
@@ -843,29 +778,6 @@
         for listener in self.scroll_wheel_listeners.drain(..) {
             cx.on_mouse_event(move |event: &ScrollWheelEvent, phase, cx| {
                 listener(event, &bounds, phase, cx);
-=======
-        for listener in self.mouse_down_listeners {
-            cx.on_mouse_event(move |state, event: &MouseDownEvent, phase, cx| {
-                listener(state, event, &bounds, phase, cx);
-            })
-        }
-
-        for listener in self.mouse_up_listeners {
-            cx.on_mouse_event(move |state, event: &MouseUpEvent, phase, cx| {
-                listener(state, event, &bounds, phase, cx);
-            })
-        }
-
-        for listener in self.mouse_move_listeners {
-            cx.on_mouse_event(move |state, event: &MouseMoveEvent, phase, cx| {
-                listener(state, event, &bounds, phase, cx);
-            })
-        }
-
-        for listener in self.scroll_wheel_listeners {
-            cx.on_mouse_event(move |state, event: &ScrollWheelEvent, phase, cx| {
-                listener(state, event, &bounds, phase, cx);
->>>>>>> 6f0cdc35
             })
         }
 
@@ -899,13 +811,8 @@
         }
 
         if cx.active_drag.is_some() {
-<<<<<<< HEAD
             let drop_listeners = mem::take(&mut self.drop_listeners);
             cx.on_mouse_event(move |event: &MouseUpEvent, phase, cx| {
-=======
-            let drop_listeners = self.drop_listeners;
-            cx.on_mouse_event(move |view, event: &MouseUpEvent, phase, cx| {
->>>>>>> 6f0cdc35
                 if phase == DispatchPhase::Bubble && bounds.contains_point(&event.position) {
                     if let Some(drag_state_type) =
                         cx.active_drag.as_ref().map(|drag| drag.view.entity_type())
@@ -1126,7 +1033,6 @@
             self.key_context.clone(),
             element_state.focus_handle.clone(),
             |_, cx| {
-<<<<<<< HEAD
                 for listener in self.key_down_listeners.drain(..) {
                     cx.on_key_event(move |event: &KeyDownEvent, phase, cx| {
                         listener(event, phase, cx);
@@ -1136,17 +1042,6 @@
                 for listener in self.key_up_listeners.drain(..) {
                     cx.on_key_event(move |event: &KeyUpEvent, phase, cx| {
                         listener(event, phase, cx);
-=======
-                for listener in self.key_down_listeners {
-                    cx.on_key_event(move |state, event: &KeyDownEvent, phase, cx| {
-                        listener(state, event, phase, cx);
-                    })
-                }
-
-                for listener in self.key_up_listeners {
-                    cx.on_key_event(move |state, event: &KeyUpEvent, phase, cx| {
-                        listener(state, event, phase, cx);
->>>>>>> 6f0cdc35
                     })
                 }
 
@@ -1337,34 +1232,18 @@
     element: E,
 }
 
-<<<<<<< HEAD
-impl<E: InteractiveComponent> FocusableComponent for Focusable<E> {}
-
-impl<E> InteractiveComponent for Focusable<E>
+impl<E: InteractiveElement> FocusableElement for Focusable<E> {}
+
+impl<E> InteractiveElement for Focusable<E>
 where
-    E: InteractiveComponent,
-=======
-impl<V: 'static + Render<V>, E: InteractiveElement<V>> FocusableElement<V> for Focusable<V, E> {}
-
-impl<V, E> InteractiveElement<V> for Focusable<V, E>
-where
-    V: 'static + Render<V>,
-    E: InteractiveElement<V>,
->>>>>>> 6f0cdc35
+    E: InteractiveElement,
 {
     fn interactivity(&mut self) -> &mut Interactivity {
         self.element.interactivity()
     }
 }
 
-<<<<<<< HEAD
-impl<E: StatefulInteractiveComponent> StatefulInteractiveComponent for Focusable<E> {}
-=======
-impl<V: 'static + Render<V>, E: StatefulInteractiveElement<V, E>> StatefulInteractiveElement<V, E>
-    for Focusable<V, E>
-{
-}
->>>>>>> 6f0cdc35
+impl<E: StatefulInteractiveElement> StatefulInteractiveElement for Focusable<E> {}
 
 impl<E> Styled for Focusable<E>
 where
@@ -1377,84 +1256,41 @@
 
 impl<E> Element for Focusable<E>
 where
-<<<<<<< HEAD
     E: Element,
-=======
-    V: 'static + Render<V>,
-    E: Element<V>,
->>>>>>> 6f0cdc35
 {
     type State = E::State;
 
     fn layout(
         &mut self,
-<<<<<<< HEAD
-        element_state: Option<Self::ElementState>,
+        state: Option<Self::State>,
         cx: &mut WindowContext,
-    ) -> (LayoutId, Self::ElementState) {
-        self.element.layout(element_state, cx)
-=======
-        view_state: &mut V,
-        element_state: Option<Self::State>,
-        cx: &mut ViewContext<V>,
     ) -> (LayoutId, Self::State) {
-        self.element.layout(view_state, element_state, cx)
->>>>>>> 6f0cdc35
-    }
-
-    fn paint(
-        self,
-        bounds: Bounds<Pixels>,
-<<<<<<< HEAD
-        element_state: &mut Self::ElementState,
-        cx: &mut WindowContext,
-    ) {
-        self.element.paint(bounds, element_state, cx);
-    }
-}
-
-impl<E> Component for Focusable<E>
+        self.element.layout(state, cx)
+    }
+
+    fn paint(self, bounds: Bounds<Pixels>, state: &mut Self::State, cx: &mut WindowContext) {
+        self.element.paint(bounds, state, cx)
+    }
+}
+
+impl<E> RenderOnce for Focusable<E>
 where
-    E: 'static + Element,
+    E: Element,
 {
-    fn render(self) -> AnyElement {
-        AnyElement::new(self)
-    }
-}
-
-impl<E> ParentComponent for Focusable<E>
-where
-    E: ParentComponent,
-=======
-        view_state: &mut V,
-        element_state: &mut Self::State,
-        cx: &mut ViewContext<V>,
-    ) {
-        self.element.paint(bounds, view_state, element_state, cx)
-    }
-}
-
-impl<V, E> RenderOnce<V> for Focusable<V, E>
-where
-    V: 'static + Render<V>,
-    E: Element<V>,
-{
-    type Element = Self;
+    type Element = E;
 
     fn element_id(&self) -> Option<ElementId> {
         self.element.element_id()
     }
 
     fn render_once(self) -> Self::Element {
-        self
-    }
-}
-
-impl<V, E> ParentElement<V> for Focusable<V, E>
+        self.element
+    }
+}
+
+impl<E> ParentElement for Focusable<E>
 where
-    V: 'static,
-    E: ParentElement<V>,
->>>>>>> 6f0cdc35
+    E: ParentElement,
 {
     fn children_mut(&mut self) -> &mut SmallVec<[AnyElement; 2]> {
         self.element.children_mut()
@@ -1474,42 +1310,23 @@
     }
 }
 
-<<<<<<< HEAD
-impl<E> StatefulInteractiveComponent for Stateful<E>
+impl<E> StatefulInteractiveElement for Stateful<E>
 where
     E: Element,
-    Self: InteractiveComponent,
+    Self: InteractiveElement,
 {
 }
 
-impl<E> InteractiveComponent for Stateful<E>
+impl<E> InteractiveElement for Stateful<E>
 where
-    E: InteractiveComponent,
-=======
-impl<V, E> StatefulInteractiveElement<V, E> for Stateful<V, E>
-where
-    V: 'static,
-    E: Element<V>,
-    Self: InteractiveElement<V>,
-{
-}
-
-impl<V, E> InteractiveElement<V> for Stateful<V, E>
-where
-    V: 'static,
-    E: InteractiveElement<V>,
->>>>>>> 6f0cdc35
+    E: InteractiveElement,
 {
     fn interactivity(&mut self) -> &mut Interactivity {
         self.element.interactivity()
     }
 }
 
-<<<<<<< HEAD
-impl<E: FocusableComponent> FocusableComponent for Stateful<E> {}
-=======
-impl<V: 'static, E: FocusableElement<V>> FocusableElement<V> for Stateful<V, E> {}
->>>>>>> 6f0cdc35
+impl<E: FocusableElement> FocusableElement for Stateful<E> {}
 
 impl<E> Element for Stateful<E>
 where
@@ -1519,54 +1336,20 @@
 
     fn layout(
         &mut self,
-<<<<<<< HEAD
-        element_state: Option<Self::ElementState>,
+        state: Option<Self::State>,
         cx: &mut WindowContext,
-    ) -> (LayoutId, Self::ElementState) {
-        self.element.layout(element_state, cx)
-=======
-        view_state: &mut V,
-        element_state: Option<Self::State>,
-        cx: &mut ViewContext<V>,
     ) -> (LayoutId, Self::State) {
-        self.element.layout(view_state, element_state, cx)
->>>>>>> 6f0cdc35
-    }
-
-    fn paint(
-        self,
-        bounds: Bounds<Pixels>,
-<<<<<<< HEAD
-        element_state: &mut Self::ElementState,
-        cx: &mut WindowContext,
-=======
-        view_state: &mut V,
-        element_state: &mut Self::State,
-        cx: &mut ViewContext<V>,
->>>>>>> 6f0cdc35
-    ) {
-        self.element.paint(bounds, element_state, cx)
-    }
-}
-
-<<<<<<< HEAD
-impl<E> Component for Stateful<E>
+        self.element.layout(state, cx)
+    }
+
+    fn paint(self, bounds: Bounds<Pixels>, state: &mut Self::State, cx: &mut WindowContext) {
+        self.element.paint(bounds, state, cx)
+    }
+}
+
+impl<E> RenderOnce for Stateful<E>
 where
-    E: 'static + Element,
-{
-    fn render(self) -> AnyElement {
-        AnyElement::new(self)
-    }
-}
-
-impl<E> ParentComponent for Stateful<E>
-where
-    E: ParentComponent,
-=======
-impl<V, E> RenderOnce<V> for Stateful<V, E>
-where
-    V: 'static,
-    E: Element<V>,
+    E: Element,
 {
     type Element = Self;
 
@@ -1579,11 +1362,9 @@
     }
 }
 
-impl<V, E> ParentElement<V> for Stateful<V, E>
+impl<E> ParentElement for Stateful<E>
 where
-    V: 'static,
-    E: ParentElement<V>,
->>>>>>> 6f0cdc35
+    E: ParentElement,
 {
     fn children_mut(&mut self) -> &mut SmallVec<[AnyElement; 2]> {
         self.element.children_mut()
