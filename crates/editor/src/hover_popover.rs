--- conflicted
+++ resolved
@@ -1,13 +1,8 @@
 use futures::FutureExt;
 use gpui::{
     actions,
-<<<<<<< HEAD
-    elements::{Flex, MouseEventHandler, Padding, Text},
-=======
     elements::{Flex, MouseEventHandler, Padding, ParentElement, Text},
     fonts::{HighlightStyle, Underline, Weight},
-    impl_internal_actions,
->>>>>>> db73ba5a
     platform::{CursorStyle, MouseButton},
     AnyElement, AppContext, CursorRegion, Element, ModelHandle, MouseRegion, Task, ViewContext,
 };
